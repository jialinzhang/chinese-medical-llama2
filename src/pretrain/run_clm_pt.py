#!/usr/bin/env python
# -*- encoding: utf-8 -*-
# @File: run_clm_pt.py
# @CreateTime: 2023/08/25 14:38:22
# @WeChat: damo894127201
# @WeChat Official Accounts: NLP Journey
# @Huggingface Organizations: NLP Journey
# @Github: jialinzhang
# @Instruction: 对LlaMA2-7b进行二次预训练：训练embedding和lm_head层，冻结其它参数
'''
一、模型训练说明
    1、分布式训练类型: 单机多卡_单进程单卡
    2、分布式训练技术:
        2.1 数据并行: DDP
        2.2 ZERO: FSDP
        2.3 CPU卸载: CPUOffload
        2.4 混合精度训练: Apex
        2.5 梯度累积: gradient_accumulation_steps
    3、模型训练技术:
        3.1 学习率: warmup和scheduler
        3.2 梯度裁剪: torch.nn.utils.clip_grad_norm_
    4、pytorch分布式训练:
        4.1 初始化进程组和分布式包: torch.distributed.init_process_group
        4.1 数据加载: DataLoader 和 DistributedSampler
        4.2 模型包裹: DistributedDataParallel
二、模块结构
    1、命令行参数类
        1.1 数据相关参数
        1.2 模型相关参数
        1.3 训练相关参数
        1.4 实验记录相关参数: wandb
    2、辅助函数
        2.1 指标计算函数
        2.2 tokenizer加载函数
    3、数据预处理
    4、数据迭代器
    5、模型加载
    6、自定义训练器  
'''
import numpy as np
import datasets
from datasets import load_dataset, load_from_disk
import torch
from torch.utils.data import DataLoader
from torch.utils.data.distributed import DistributedSampler
from torch.nn.parallel import DistributedDataParallel as DDP
from torch.distributed import init_process_group, destroy_process_group
from torch.distributed.fsdp.api import CPUOffload
from torch.distributed.fsdp.fully_sharded_data_parallel import FullyShardedDataParallel as FSDP
import transformers
from transformers import (
    TrainingArguments,
    HfArgumentParser,
    LlamaConfig,
    LlamaTokenizer,
    LlamaForCausalLM,
)
from transformers.optimization import get_scheduler
from sklearn.metrics import accuracy_score
import wandb

import sys
import os
import math
import shutil
from dataclasses import dataclass, field
from itertools import chain
from typing import Optional, Dict, Tuple, List, Callable
from tqdm import trange
import logging


# Step1: 命令行参数设置
@dataclass
class DataArguments:
    """ 
    与数据集相关的参数
    """
    dataset_dir: Optional[str] = field(
        default=None, metadata={"help": ("huggingface数据集路径")}
    )
    
    dataset_subset_name: Optional[str] = field(
        default=None, metadata={"help": ("huggingface数据集的子数据集名, 如果存在的话")}
    )
    
    data_file_type: Optional[str] = field(
        default=None, metadata={"help": ("数据文件的类型, 可选: json/txt/csv, 训练数据和测试数据类型应一致")}
    )
    
    train_file_path: Optional[str] = field(default=None, metadata={"help": ("训练集文件路径")})

    eval_file_path: Optional[str] = field(default=None, metadata={"help": ("验证集文件路径")})

    max_train_samples: Optional[int] = field(
        default=20, metadata={"help": ("通过截断训练集，来控制参与训练的数据量，常用于调试或快速训练")}
    )

    max_eval_samples: Optional[int] = field(
        default=10, metadata={"help": ("通过截断验证集，来控制参与验证的数据量，常用于调试或快速训练")}
    )

    block_size: Optional[int] = field(
        default=None,
        metadata={
            "help": (
                "词元化后(tokenization)的输入序列的长度"
                "由于样本之间有长有短, 为了加速训练, 训练样本常被拼接到一个block中"
                "默认取值为模型最大支持的单个序列长度(特殊符号也涵盖)"
            )
        },
    )
    
    overwrite_cache_processed_dataset: Optional[bool] = field(
        default=False, metadata={"help": ("是否覆盖缓存的预处理后的训练和评估集")}
    )

    preprocessing_num_workers: Optional[int] = field(
        default=5, metadata={"help": ("用于数据集预处理的进程数")}
    )

    processed_data_cache_dir: Optional[str] = field(
        default="./processed", metadata={"help": ("预处理后的数据集存储路径")}
    )

@dataclass
class ModelArguments:
    """ 
    与模型相关的参数
    """
    
    model_name_or_path: Optional[str] = field(
        default=None,
        metadata={"help": ("模型的huggingface路径或本地存储路径")},
    )

    model_revision: Optional[str] = field(
        default="main",
        metadata={
            "help": (
                "指定模型加载版本。由于在huggingface.co上是基于git系统来存储模型和其它组件，故可用Git分支名、tag 或者 commit id来标识"
            )
        },
    )

    cache_dir: Optional[str] = field(
        default='./',
        metadata={
            "help": (
                "从huggingface官网下载的模型本地存储路径。如果未设置，模型会存储在：~/.cache/huggingface/transformers/"
            )
        },
    )

    tokenizer_name_or_path: Optional[str] = field(
        default=None, metadata={"help": ("模型分词器的huggingface名称或本地存储路径。")}
    )

    use_fast_tokenizer: bool = field(
        default=True, metadata={"help": ("是否开启fast tokenizer版本")}
    )

    use_auth_token: Optional[str] = field(
        default=None,
        metadata={"help": ("如果需要访问huggingface私有模型时，请设置huggingface access token")},
    )

    config_overrides: Optional[str] = field(
        default=None,
        metadata={
            "help": (
                "覆盖默认的配置信息，格式为：n_embd=10,resid_pdrop=0.2,scale_attn_weights=false,summary_type=cls_index"
            )
        },
    )

    torch_dtype: Optional[str] = field(
        default=None,
        metadata={
            "help": ("覆盖默认的“torch.dtype”并在此dtype下加载模型。如果传递“auto”，则“dtype“将自动从模型的权重中得出"),
            "choices": ["auto", "bfloat16", "float16", "float32"],
        },
    )
    
@dataclass
class MyTrainingArguments(TrainingArguments):
    """ 
    与模型训练有关的参数
    
    TrainingArguments预定义的参数:
    1、learning_rate: 学习率
    2、weight_decay: 权重衰减
    3、adam_beta1: AdamW参数
    4、adam_beta2: AdamW参数
    5、adam_epsilon: AdamW参数
    6、max_grad_norm: 梯度最大范数,用于梯度裁剪
    7、num_train_epochs: 训练epoch数
    8、max_steps: 最大训练步数,会覆盖掉num_train_epochs
    9、lr_scheduler_type: 学习率调度策略类型,可选[linear,cosine,cosine_with_restarts,polynomial,constant,constant_with_warmup,inverse_sqrt]
    10、warmup_ratio: 学习率热身步占总训练步的比率
    11、warmup_steps: 学习率热身步数, 会覆盖warmup_ratio
    12、local_rank: 当前设备的本地编号,是torch.distributed.launch的环境变量
    13、output_dir: 模型预测结果和checkpoints保存路径
    14、overwrite_output_dir: 是否覆盖掉output_dir路径中的内容
    15、do_train: 是否进行训练
    16、do_eval: 是否进行评估
    17、do_predict: 是否进行预测
    18、_n_gpu: GPU数
    19、n_gpu: 通过_n_gpu设定
    20、per_device_train_batch_size: 训练期间,每个GPU上的batch_size
    21、train_batch_size: 训练期间所有GPU上batch_size之和,无需设置,通过per_device_train_batch_size*n_gpu自动计算
    22、per_device_eval_batch_size: 训练期间,每个GPU上的batch_size
    23、eval_batch_size: 评估期间所有GPU上batch_size之和,无需设置,通过per_device_eval_batch_size*n_gpu自动计算
    24、gradient_accumulation_steps: 梯度累积步数
    25、save_steps: 每多少个step保存模型
    26、resume_from_checkpoint: 从断点加载模型
    ....
    
    与微调模型相关的参数
    
    """
    
    debug_mode: Optional[bool] = field(default=False, metadata={"help": ("是否调试模式")})
    modules_to_train : Optional[str] = field(default=None, metadata={"help": "参与训练的网络层, example: embed_tokens,lm_head"})
<<<<<<< HEAD
    save_interval_epoch: Optional[int] = field(default=1, metadata={"help": "每多少个epoch保存checkpoint"})
=======
    save_interval_epoch: Optional[str] = field(default=1, meta={"help": "每多少个epoch保存checkpoint"})
>>>>>>> 5920db5f
    
@dataclass
class WandbArguments:
    project_name: Optional[str] = field(default="llama2", metadata={"help": "wandb实验项目名"})
    team_name: Optional[str] = field(default="nlp-journey", metadata={"help": "wandb团队名"})
    commit_message: Optional[str] = field(
        default=None, 
        metadata={
            "help": (
                "A longer description of the run, like a `-m` commit message in git." 
                "This helps you remember what you were doing when you ran this run."
<<<<<<< HEAD
            )
        }
    )
    experiment_name: Optional[str] = field(default=None, metadata={"help": "实验名称"})
    experiment_group: Optional[str] = field(
        default=None,
        metadata={
            "help": (
                "Specify a group to organize individual runs into a larger experiment."
                "For example, you might be doing cross validation, or you might have multiple jobs that train and evaluate a model against different test sets."
                "Group gives you a way to organize runs together into a larger whole, and you can toggle this on and off in the UI"
                "用于归类实验，比如训练的实验、评估的实验、测试的实验"
            )
        }
    )
=======
            )
        }
    )
    experiment_name: Optional[str] = field(default=None, metadata={"help": "实验名称"})
    experiment_group: Optional[str] = field(
        default=None,
        metadata={
            "help": (
                "Specify a group to organize individual runs into a larger experiment."
                "For example, you might be doing cross validation, or you might have multiple jobs that train and evaluate a model against different test sets."
                "Group gives you a way to organize runs together into a larger whole, and you can toggle this on and off in the UI"
                "用于归类实验，比如训练的实验、评估的实验、测试的实验"
            )
        }
    )
>>>>>>> 5920db5f
    job_type: Optional[str] = field(
        default=None,
        metadata={
            "help": (
                "Specify the type of run, which is useful when you're grouping runs together into larger experiments using group."
                "For example, you might have multiple jobs in a group, with job types like train and eval." 
                "Setting this makes it easy to filter and group similar runs together in the UI so you can compare apples to apples."
            )
        }
    )
<<<<<<< HEAD

# Step2: 辅助函数
def metric(y_pred, y_true, normalize=True, sample_weight=None):
    # y_pred: [batch_size*seq_len,]
    # y_true: [batch_size*seq_len,]
    return {
        "accuracy": float(
            accuracy_score(y_true, y_pred, normalize=normalize, sample_weight=sample_weight)
        )
    }

def compute_metrics(y_pred: np.ndarray, y_true: np.ndarray):
    # y_pred have the same shape as the labels, after the argmax(-1) has been calculated
    # by preprocess_logits_for_metrics but we need to shift the y_true
    # y_pred: [batch_size, seq_len]
    # y_true: [batch_size, seq_len]
    y_true = y_true[:, 1:].reshape(-1)
    y_pred = y_pred[:, :-1].reshape(-1)
    return metric(y_pred=y_pred, y_true=y_true)        
=======

# Step2: 辅助函数
def metric(y_pred, y_true, normalize=True, sample_weight=None):
    # y_pred: [batch_size*seq_len,]
    # y_true: [batch_size*seq_len,]
    return {
        "accuracy": float(
            accuracy_score(y_true, y_pred, normalize=normalize, sample_weight=sample_weight)
        )
    }

def compute_metrics(preds: np.ndarray, labels: np.ndarray):
    # preds have the same shape as the labels, after the argmax(-1) has been calculated
    # by preprocess_logits_for_metrics but we need to shift the labels
    # preds: [batch_size, seq_len]
    # labels: [batch_size, seq_len]
    labels = labels[:, 1:].reshape(-1)
    preds = preds[:, :-1].reshape(-1)
    return metric(predictions=preds, references=labels)        
>>>>>>> 5920db5f
 
def load_tokenizer(modelArguments: ModelArguments,
                   trainingArguments: MyTrainingArguments,
                   logger: logging.RootLogger) -> LlamaTokenizer:
    tokenizer_kwargs = {
        "cache_dir": modelArguments.cache_dir,
        "use_fast": modelArguments.use_fast_tokenizer,
        "revision": modelArguments.model_revision,
        "use_auth_token": modelArguments.use_auth_token,
    }
    
    if modelArguments.tokenizer_name_or_path:
        logger.info(f"Local Rank: {trainingArguments.local_rank} 分词器加载成功......")
        return LlamaTokenizer.from_pretrained(modelArguments.tokenizer_name_or_path, **tokenizer_kwargs)
    else:
        raise ValueError(f"Local Rank: {trainingArguments.local_rank} 请配置分词器名称或路径: tokenizer_name_or_path")
 
<<<<<<< HEAD
def ddp_setup():
    init_process_group(backend="nccl", init_method="env://")
    torch.cuda.set_device(int(os.environ["LOCAL_RANK"]))
    
=======
>>>>>>> 5920db5f
# Step3: 数据预处理
def preprocess_dataset(dataArguments: DataArguments,
                       modelArguments: ModelArguments,
                       trainingArguments: MyTrainingArguments,
                       logger: logging.RootLogger):
    # 只在主进程中进行数据预处理，同时阻塞其它副本进程
    with trainingArguments.main_process_first(desc='数据预处理'):
        tokenizer = load_tokenizer(modelArguments, trainingArguments, logger)
        if dataArguments.block_size is None:
            block_size = tokenizer.model_max_length
        else:
            block_size = min(dataArguments.block_size, tokenizer.model_max_length)
        def tokenize_function(examples: datasets.Dataset) -> Dict:
            """ 
            数据处理函数: 批量对数据集的制定列进行分词,并在句首添加<s>符号表示起始符bos
            examples: 
            例如, Dataset({
                            features: ['text',...],
                            num_rows: 2
                        })
            return:  {
                    'input_ids': [[1, 447, 29882, 801], [1, 447, 29882, 801]], 
                    'attention_mask': [[1, 1, 1, 1], [1, 1, 1, 1]]
                    }
            """
            return tokenizer(examples['text'])

        def group_texts(examples: datasets.Dataset) -> Dict:
            """
            数据处理函数: 拼接分词后数据集中的所有文本, 并依据block_size, 生成block块
            examples: 
            例如, Dataset({
                            features: ['input_ids','attention_mask',...],
                            num_rows: 2
                        })
            return: 
            """
            # 拼接数据集中同一个特征的所有数据
            # {'input_ids': [value,...], 'attention_mask': [value,...],....}
            concatenated_examples = {k: list(chain(*examples[k])) for k in examples.keys()}
            total_length = len(concatenated_examples[list(concatenated_examples.keys())[0]])
            # 丢掉切分后剩余的部分数据
            if total_length >= block_size:
                total_length = (total_length // block_size) * block_size
            # 切分文本块
            result = {
                k: [t[i:i+block_size] for i in range(0, total_length, block_size)] 
                for k,t in concatenated_examples.items()
            }
            result['label'] = result["input_ids"].copy()
            return result
        # 加载数据
        if dataArguments.dataset_dir:
            raw_datasets = load_dataset(path=dataArguments.dataset_dir, name=dataArguments.dataset_subset_name)
        elif dataArguments.train_file_path and dataArguments.eval_file_path and dataArguments.data_file_type:
            data_files = {
                "train": dataArguments.train_file_path,
                "validation": dataArguments.eval_file_path
            }
            raw_datasets = load_dataset(dataArguments.data_file_type, data_files=data_files)
        else:
            raise ValueError("请配置 [dataset_dir] or [train_file_path、eval_file_path、test_file_path and data_file_type]")

        os.makedirs(dataArguments.processed_data_cache_dir, exist_ok=True)

        tokenized_datasets = raw_datasets.map(
            function=tokenize_function,
            batched=True,
            num_proc=dataArguments.preprocessing_num_workers,
            remove_columns='text',
            load_from_cache_file=True,
            keep_in_memory=False,
            desc='Runing tokenizer on raw dataset',
        )
        processed_datasets = tokenized_datasets.map(
            function=group_texts,
            batched=True,
            num_proc=dataArguments.preprocessing_num_workers,
            load_from_cache_file=True,
            keep_in_memory=False,
            desc='Grouping texts in chunks of {block_size}',
        )
        if dataArguments.overwrite_cache_processed_dataset:
            shutil.rmtree(dataArguments.processed_data_cache_dir)
            os.makedirs(dataArguments.processed_data_cache_dir, exist_ok=True)
        processed_datasets.save_to_disk(dataArguments.processed_data_cache_dir)
        logger.info(f"Local Rank: {trainingArguments.local_rank} 数据预处理完毕......") 

# Step4: 加载数据
def prepare_dataloader(dataArguments: DataArguments,
                       trainingArguments: MyTrainingArguments,
                       logger: logging.RootLogger) -> Tuple[DataLoader]:
    processed_datasets = load_from_disk(dataArguments.processed_data_cache_dir)
    if trainingArguments.do_train:
        train_dataset = processed_datasets['train']
    if trainingArguments.do_eval:
        eval_dataset = processed_datasets['validation']
    if trainingArguments.debug_mode:
        max_train_samples = min(len(train_dataset), dataArguments.max_train_samples)
        train_dataset = train_dataset.select(range(max_train_samples))
        logger.info(f"Local Rank: {trainingArguments.local_rank} Num train_samples  {len(train_dataset)}")
        
        max_eval_samples = min(len(eval_dataset), dataArguments.max_eval_samples)
        eval_dataset = eval_dataset.select(range(max_eval_samples))
        logger.info(f"Local Rank: {trainingArguments.local_rank} Num eval_samples  {len(eval_dataset)}")
    
    def collate_fn(batch: List[Dict]):
        batch_input_ids, batch_attention_mask, batch_label = [], [], []
        for item in batch:
            batch_input_ids.append(item['input_ids'])
            batch_attention_mask.append(item['attention_mask'])
            batch_label.append(item['label'])
        batch_input_ids = torch.tensor(batch_input_ids).cuda(trainingArguments.local_rank)
        batch_attention_mask = torch.tensor(batch_attention_mask).cuda(trainingArguments.local_rank)
        batch_label = torch.tensor(batch_label).cuda(trainingArguments.local_rank)
        return batch_input_ids, batch_attention_mask, batch_label
        
    train_sampler = DistributedSampler(dataset=train_dataset)
    train_dataloader = DataLoader(dataset=train_dataset, 
                                  batch_size=trainingArguments.train_batch_size, 
                                  sampler=train_sampler,
                                  collate_fn=collate_fn,
                                  drop_last=True)
    eval_dataloader = DataLoader(dataset=eval_dataset, 
                                 batch_size=trainingArguments.eval_batch_size,
                                 collate_fn=collate_fn,
                                 drop_last=False)
    
    return train_dataloader, eval_dataloader, train_sampler

# Step5: 加载模型
def load_model(modelArguments: ModelArguments,
               trainingArguments: MyTrainingArguments, 
               logger: logging.RootLogger) -> LlamaForCausalLM:
    tokenizer = load_tokenizer(modelArguments, trainingArguments, logger)
    model_config_kwargs = {
        "cache_dir": modelArguments.cache_dir,
        "revision": modelArguments.model_revision,
        "use_auth_token": modelArguments.use_auth_token
    }
    model_config = LlamaConfig.from_pretrained(modelArguments.model_name_or_path, **model_config_kwargs)

    # 更新配置
    if modelArguments.config_overrides:
        model_config.update_from_string(modelArguments.config_overrides)
    if modelArguments.model_name_or_path:
        torch_dtype = (
            modelArguments.torch_dtype
            if modelArguments.torch_dtype in ['auto', None]
            else getattr(torch, modelArguments.torch_dtype)
        )
        model = LlamaForCausalLM.from_pretrained(
            modelArguments.model_name_or_path,
            config=model_config,
            torch_dtype=torch_dtype
        )
    else:
        raise ValueError("请配置model_name_or_path")

    # 扩充词嵌入矩阵
    model_vocab_size = model.get_output_embeddings().weight.size(0)
    # 扩充embedding矩阵大小和lm_head的输出维度大小
    model.resize_token_embeddings(len(tokenizer))
    logger.info(f"Local Rank: {trainingArguments.local_rank} Llama raw vocab size is {model_vocab_size}")
    logger.info(f"Local Rank: {trainingArguments.local_rank} chinese medical tokenizer vocab size is {len(tokenizer)}")
    logger.info(f"Local Rank: {trainingArguments.local_rank} The vocab embedding has been expanded.")
<<<<<<< HEAD
=======
    
    # 数据并行
    # model = DDP(module=model.cuda(trainingArguments.local_rank), device_ids=[trainingArguments.local_rank])
    # model = FSDP(module=model, cpu_offload=CPUOffload(offload_params=True))
    
    # 数据并行
    model = DDP(module=model.cuda(trainingArguments.local_rank), device_ids=[trainingArguments.local_rank])
    # model = FSDP(module=model, cpu_offload=CPUOffload(offload_params=True))
    
>>>>>>> 5920db5f
    return model

# Step6: 构建训练器
class MyTrainer:
    """ 自定义训练器 """
    def __init__(self,
                 model: torch.nn.Module,
                 train_dataloader: DataLoader,
                 eval_dataloader: DataLoader,
                 trainSampler: DistributedSampler,
                 trainingArguments: MyTrainingArguments,
                 wandbArguments: WandbArguments,
                 compute_metrics: Callable[[np.ndarray, np.ndarray], Dict],
                 logger: logging.RootLogger
                 ):
        # 静态参数
        self.n_gpus = torch.cuda.device_count()
        self.gpu_id = trainingArguments.local_rank
        self.lr = trainingArguments.learning_rate
        self.lr_scheduler_type = trainingArguments.lr_scheduler_type
        self.adam_beta1 = trainingArguments.adam_beta1
        self.adam_beta2 = trainingArguments.adam_beta2
        self.adam_epsilon = trainingArguments.adam_epsilon
        self.weight_decay = trainingArguments.weight_decay
        # 每多少个batch进行梯度更新
        self.gradient_accumulation_steps = trainingArguments.gradient_accumulation_steps
        self.max_grad_norm = trainingArguments.max_grad_norm
        self.modules_to_train = trainingArguments.modules_to_train
        self.epochs_run = 0 # 已训练epoch个数
        self.steps_update = 0 # 已更新参数的次数
        self.num_train_epochs = trainingArguments.num_train_epochs
        self.train_batch_size = trainingArguments.train_batch_size
        self.eval_batch_size = trainingArguments.eval_batch_size
        self.snapshot_path = trainingArguments.resume_from_checkpoint
        self.output_dir = trainingArguments.output_dir
        self.save_steps = trainingArguments.save_steps
        self.save_interval_epoch = trainingArguments.save_interval_epoch
        # 采用梯度累积时，指代参数更新的次数
        self.eval_steps = trainingArguments.eval_steps
        self.logging_steps = trainingArguments.logging_steps
        self.logger = logger
        self.train_dataloader = train_dataloader
        self.eval_dataloader = eval_dataloader
        self.trainSampler = trainSampler
        self.compute_metrics = compute_metrics
        # 加载模型
<<<<<<< HEAD
        self.model = model.to(self.gpu_id)
=======
        self.model = model
>>>>>>> 5920db5f
        if os.path.exists(self.snapshot_path):
            self.logger.info(f'Local Rank: {self.gpu_id} start loading snapshot')
            self._load_snapshot(self.snapshot_path)
            self.logger.info(f"Local Rank: {self.gpu_id} Resuming training from snapshot at Epoch {self.epochs_run}")
<<<<<<< HEAD
=======
        self.model = model.to(self.gpu_id)
>>>>>>> 5920db5f
        # 动态参数
        self.num_training_steps = self._get_num_training_steps(trainingArguments.max_steps) # 参数最大更新次数
        self.every_epoch_training_steps = len(self.train_dataloader) // self.gradient_accumulation_steps
        self.warmup_steps = trainingArguments.get_warmup_steps(self.num_training_steps)
        self.training_params = self._get_training_params()
        self.num_training_params = self._get_num_params(only_trainable=True, exclude_embeddings=False)
        self.total_num_params = self._get_num_params(only_trainable=False, exclude_embeddings=False)
<<<<<<< HEAD
        self.optimizer, self.scheduler = self._create_optimizer_and_scheduler()
        
        # 数据并行
        self.model = DDP(self.model, device_ids=[self.gpu_id])
=======
        
        # 数据并行
        self._ddp_setup()
        self.optimizer, self.scheduler = self._create_optimizer_and_scheduler()
        self.model = DDP(model, device_ids=[self.gpu_id])
>>>>>>> 5920db5f
        
        import wandb
        self.wandb = wandbArguments
        self.post_init()
        
    def post_init(self):
        training_config = {
            'model': 'llama2-7b',
            'learning_rate': self.lr,
            'lr_sheduler_type': self.lr_scheduler_type,
            'adam_beta1': self.adam_beta1,
            'adam_beta2': self.adam_beta2,
            'adam_epsilon': self.adam_epsilon,
            'weight_decay': self.weight_decay,
            'warmup_steps': self.warmup_steps,
            'num_training_epochs': self.num_train_epochs,
            'num_training_steps': self.num_training_steps,
            'modules_to_train': self.modules_to_train,
            'max_grad_norm': self.max_grad_norm,
            'gradient_accumulation_steps': self.max_grad_norm,
            'train_batch_size': self.train_batch_size,
            'eval_batch_size': self.eval_batch_size,
            'n_gpus': self.n_gpus,
            'every_epoch_training_steps': self.every_epoch_training_steps,
            'num_training_params': self.num_training_params,
            'total_num_params': self.total_num_params
        }
        wandb.init(
            config=training_config,
            project=self.wandb.project_name,
            entity=self.wandb.team_name,
            name=self.wandb.experiment_name,
            notes=self.wandb.commit_message,
            group=self.wandb.experiment_group,
            job_type=self.wandb.job_type,
            reinit=True
        )
    
    def train(self):
        if self.gpu_id == 0:
<<<<<<< HEAD
            percentage = round(self.num_training_params / self.total_num_params * 100, 2)
=======
            percentage = round(self.num_training_params / self.total_num_params, 2) * 100
>>>>>>> 5920db5f
            self.logger.info(f'Training parameters number is {self.num_training_params}, Total parameters number is {self.total_num_params}, accounted for {percentage}%')
        torch.cuda.empty_cache()
        self.model.train()
        for epoch in trange(1, math.ceil(self.num_train_epochs+1), desc='Epoch', disable=False):
            self._run_epoch(epoch)
<<<<<<< HEAD
            if self.gpu_id == 0 and (epoch % self.save_interval_epoch == 0) or (self.steps_update % self.save_steps == 0):
=======
            if self.gpu_id == 0 and (epoch % self.save_interval_epoch == 0) or (self.steps_update % self.save_steps) == 0:
>>>>>>> 5920db5f
                self._save_snapshot(epoch)
            # 达到最大更新步数，退出训练
            if self.steps_update > self.num_training_steps:
                self._save_snapshot(epoch)
                break
        self.logger.info(f'Local Rank: {self.gpu_id} 训练结束!')
    
    @torch.no_grad()
    def evaluate(self, epoch: int):
        self.logger.info(f'Local Rank: {self.gpu_id} 开始评测...')
        self.model.eval()
        metric = 0
        avg_loss = 0
        for step, batch in enumerate(self.eval_dataloader):
            batch_input_ids, batch_attention_mask, batch_label = batch
            outputs = self.model(input_ids=batch_input_ids, attention_mask=batch_attention_mask, labels=batch_label)
            loss, logits = outputs[0].item(), outputs[1].cpu()
            batch_label = batch_label.cpu()
            metric += self.compute_metrics(logits.argmax(dim=-1), batch_label)['accuracy']
            avg_loss += loss
        self.model.train()
        metric, avg_loss = metric / (step + 1), avg_loss / (step + 1)
        self.logger.info(f'Local Rank: {self.gpu_id} Evaluate Epoch: {epoch}/{self.num_train_epochs} Step: {self.steps_update} Metric: {metric} Eval Loss: {avg_loss}')
        wandb.log({"eval_loss": avg_loss}, step=self.steps_update)
        wandb.log({"eval_accuracy": metric}, step=self.steps_update)
<<<<<<< HEAD
    
    def _run_epoch(self, epoch: int):
        self.trainSampler.set_epoch(epoch)
        self.optimizer.zero_grad()
        # 在梯度累积步数内的损失
        cur_loss = 0
        for batch_index, batch in enumerate(self.train_dataloader):
            loss = self._run_batch(batch)
            cur_loss += loss
            # 当经过梯度累积步数个batch后，进行参数更新
            if (batch_index + 1) % self.gradient_accumulation_steps == 0:
                self._update_params()
                cur_loss = 0
                self.steps_update += 1 # 记录参数更新次数
                if self.gpu_id == 0:
                    if self.steps_update % self.logging_steps == 0:
                        self._log_training_info(epoch, cur_loss)
                    if self.steps_update % self.eval_steps == 0:
                        self.evaluate(epoch)
            # 达到最大更新步数，退出训练
            if self.steps_update > self.num_training_steps:
                break
                     
    def _run_batch(self, batch):
        batch_input_ids, batch_attention_mask, batch_label = batch
        outputs = self.model(input_ids=batch_input_ids, attention_mask=batch_attention_mask, labels=batch_label)
        loss = outputs[0]
        loss.requires_grad_(True)
        # 判断是否进行梯度累积，如果进行，则将损失值除以累积步数
        if self.gradient_accumulation_steps > 0:
            loss = loss / self.gradient_accumulation_steps
        # 计算梯度值,并累加梯度
        loss.backward()
        # 裁剪梯度
        torch.nn.utils.clip_grad_norm_([p for n,p in self.training_params], self.max_grad_norm)
        return loss.item()
    
=======
    
    def _run_epoch(self, epoch: int):
        self.trainSampler.set_epoch(epoch)
        self.optimizer.zero_grad()
        # 在梯度累积步数内的损失
        cur_loss = 0
        for batch_index, batch in enumerate(self.train_dataloader):
            loss = self._run_batch(batch)
            cur_loss += loss
            # 当经过梯度累积步数个batch后，进行参数更新
            if (batch_index + 1) % self.gradient_accumulation_steps == 0:
                self._update_params()
                cur_loss = 0
                self.steps_update += 1 # 记录参数更新次数
                if self.gpu_id == 0:
                    if self.steps_update % self.logging_steps == 0:
                        self._log_training_info(epoch, cur_loss)
                    if self.steps_update % self.eval_steps == 0:
                        self.evaluate()
            # 达到最大更新步数，退出训练
            if self.steps_update > self.num_training_steps:
                break
                     
    def _run_batch(self, batch):
        batch_input_ids, batch_attention_mask, batch_label = batch
        outputs = self.model(input_ids=batch_input_ids, attention_mask=batch_attention_mask, labels=batch_label)
        loss = outputs[0]
        loss.requires_grad_(True)
        # 判断是否进行梯度累积，如果进行，则将损失值除以累积步数
        if self.gradient_accumulation_steps > 0:
            loss = loss / self.gradient_accumulation_steps
        # 计算梯度值,并累加梯度
        loss.backward()
        # 裁剪梯度
        torch.nn.utils.clip_grad_norm_([p for n,p in self.training_params], self.max_grad_norm)
        return loss.item()
    
>>>>>>> 5920db5f
    def _update_params(self):
        # 执行参数更新
        self.optimizer.step()
        # 学习率调整
        self.scheduler.step()
        # 梯度清零
        self.optimizer.zero_grad()
        
    def _log_training_info(self, epoch:int, loss: float):
        content = f'Local Rank: {self.gpu_id} | Epoch {epoch}/{self.num_train_epochs} | Step {self.steps_update}/{self.num_training_steps} | Loss: {loss}'
        self.logger.info(content)
        wandb.log({'training_loss': loss}, step=self.steps_update)
              
    def _load_snapshot(self, snapshot_path: str):
<<<<<<< HEAD
        loc = f'cuda:{self.gpu_id}'
=======
        loc = torch.device('cpu')
>>>>>>> 5920db5f
        snap_shot = torch.load(snapshot_path, map_location=loc)
        self.model.load_state_dict(snap_shot['MODEL_STATE'])
        self.epochs_run = snap_shot['EPOCHS_RUN']
        self.steps_update = snap_shot['STEP']
    
    def _save_snapshot(self, epoch: int):
        snapshot = {
            "MODEL_STATE": self.model.module.state_dict(),
            "EPOCHS_RUN": epoch,
            "STEP": self.steps_update
        }
<<<<<<< HEAD
        os.makedirs(self.output_dir, exist_ok=True)
=======
>>>>>>> 5920db5f
        save_path = os.path.join(self.output_dir, f"pytorch_model_epoch_{epoch}_step_{self.steps_update}.bin")
        torch.save(snapshot, f'{save_path}')
        self.logger.info(f'Local Rank: {self.gpu_id} Epoch {epoch} STEP {self.steps_update}| Training snapshot saved at {save_path}')
    
    def _create_optimizer_and_scheduler(self):
<<<<<<< HEAD
        optimizer = self._create_optimizer()
        scheduler = self._create_scheduler(optimizer)
        return optimizer, scheduler
    
    def _create_optimizer(self):
        no_decay = ['bias', 'layernorm', 'norm']
=======
        optimizer = self.create_optimizer()
        scheduler = self.create_scheduler(optimizer)
        return optimizer, scheduler
    
    def _create_optimizer(self):
        no_decay = ['bias', 'LayerNorm.bias', 'LayerNorm.weight']
>>>>>>> 5920db5f
        optimizer_grouped_parameters = [
            {
                'params': [p for n, p in self.training_params if not any(nd in n for nd in no_decay)],
                'weight_decay': self.weight_decay
            },
            {
                'params': [p for n, p in self.training_params if any(nd in n for nd in no_decay)],
                'weight_decay': 0.0
            }
        ]
        optimizer = torch.optim.AdamW(params=optimizer_grouped_parameters,
                                      lr=self.lr,
                                      betas=(self.adam_beta1, self.adam_beta2),
                                      eps=self.adam_epsilon,
                                      weight_decay=self.weight_decay)
        return optimizer
    
    def _create_scheduler(self, optimizer: torch.optim.Optimizer = None):
        lr_scheduler = get_scheduler(
            self.lr_scheduler_type,
            optimizer=optimizer,
            num_warmup_steps=self.warmup_steps,
            num_training_steps=self.num_training_steps,
        )
        return lr_scheduler
<<<<<<< HEAD
=======
    
    def _ddp_setup(self):
        torch.distributed.init_process_group(backend="nccl", init_method="env://")
        torch.cuda.set_device(self.gpu_id)
>>>>>>> 5920db5f

    def _get_num_training_steps(self, max_steps):
        if max_steps > 0:
            return max_steps
        len_dataloader = len(self.train_dataloader)
        num_update_steps_per_epoch = len_dataloader // self.gradient_accumulation_steps
        num_update_steps_per_epoch = max(num_update_steps_per_epoch, 1)
        max_steps = math.ceil((self.num_train_epochs - self.epochs_run) * num_update_steps_per_epoch)
        return max_steps
    
    def _get_training_params(self):
        """ 获取训练参数 """
        train_modules = self.modules_to_train.strip().split(',')
        for name, value in self.model.named_parameters():
            if any(module_name in name for module_name in train_modules):
                value.requires_grad = True
                continue
            value.requires_grad = False
        return list(filter(lambda item:item[1].requires_grad, self.model.named_parameters()))
    
    def _get_num_params(self, only_trainable: bool = False, exclude_embeddings: bool = False) -> int:
        """ 获取参数数量"""
        if exclude_embeddings:
            embedding_param_names = [
                f"{name}.weight" for name, module_type in self.model.named_modules() if isinstance(module_type, torch.nn.Embedding)
            ]
            non_embedding_parameters = [
                parameter for name, parameter in self.model.named_parameters() if name not in embedding_param_names
            ]
            return sum(p.numel() for p in non_embedding_parameters if p.requires_grad or not only_trainable)
        else:
            return sum(p.numel() for p in self.model.parameters() if p.requires_grad or not only_trainable)

if __name__ == '__main__':
    # 初始化进程组
    ddp_setup()
    # 参数解析
    parser = HfArgumentParser((ModelArguments, DataArguments, MyTrainingArguments, WandbArguments))
    modelArguments, dataArguments, trainingArguments, wandbArguments = parser.parse_args_into_dataclasses()
    # 日志记录
    logger = logging.getLogger(f'Rank:{trainingArguments.local_rank} {__name__}')
    logging.basicConfig(format="%(asctime)s - %(levelname)s - %(name)s - %(message)s", 
                        datefmt="%Y/%m/%d %H:%M:%S",
                        level=logging.INFO, 
                        handlers=[logging.StreamHandler(sys.stdout)])
    # 数据预处理
    preprocess_dataset(dataArguments, modelArguments, trainingArguments, logger)
    # 加载数据
    train_dataloader, eval_dataloader, trainSampler = prepare_dataloader(dataArguments, trainingArguments, logger)
    # 加载模型
    model = load_model(modelArguments, trainingArguments, logger)
    # 构建训练器
    trainer = MyTrainer(model=model, 
                        train_dataloader=train_dataloader, 
                        eval_dataloader=eval_dataloader, 
                        trainSampler=trainSampler, 
                        trainingArguments=trainingArguments,
                        wandbArguments=wandbArguments,
                        compute_metrics=compute_metrics,
                        logger=logger)
    trainer.train()
<<<<<<< HEAD
    destroy_process_group()
=======
    logger.info(f"Rank:{trainingArguments.local_rank} 训练结束!")
>>>>>>> 5920db5f
<|MERGE_RESOLUTION|>--- conflicted
+++ resolved
@@ -222,11 +222,7 @@
     
     debug_mode: Optional[bool] = field(default=False, metadata={"help": ("是否调试模式")})
     modules_to_train : Optional[str] = field(default=None, metadata={"help": "参与训练的网络层, example: embed_tokens,lm_head"})
-<<<<<<< HEAD
     save_interval_epoch: Optional[int] = field(default=1, metadata={"help": "每多少个epoch保存checkpoint"})
-=======
-    save_interval_epoch: Optional[str] = field(default=1, meta={"help": "每多少个epoch保存checkpoint"})
->>>>>>> 5920db5f
     
 @dataclass
 class WandbArguments:
@@ -238,7 +234,6 @@
             "help": (
                 "A longer description of the run, like a `-m` commit message in git." 
                 "This helps you remember what you were doing when you ran this run."
-<<<<<<< HEAD
             )
         }
     )
@@ -254,23 +249,6 @@
             )
         }
     )
-=======
-            )
-        }
-    )
-    experiment_name: Optional[str] = field(default=None, metadata={"help": "实验名称"})
-    experiment_group: Optional[str] = field(
-        default=None,
-        metadata={
-            "help": (
-                "Specify a group to organize individual runs into a larger experiment."
-                "For example, you might be doing cross validation, or you might have multiple jobs that train and evaluate a model against different test sets."
-                "Group gives you a way to organize runs together into a larger whole, and you can toggle this on and off in the UI"
-                "用于归类实验，比如训练的实验、评估的实验、测试的实验"
-            )
-        }
-    )
->>>>>>> 5920db5f
     job_type: Optional[str] = field(
         default=None,
         metadata={
@@ -281,7 +259,6 @@
             )
         }
     )
-<<<<<<< HEAD
 
 # Step2: 辅助函数
 def metric(y_pred, y_true, normalize=True, sample_weight=None):
@@ -301,27 +278,6 @@
     y_true = y_true[:, 1:].reshape(-1)
     y_pred = y_pred[:, :-1].reshape(-1)
     return metric(y_pred=y_pred, y_true=y_true)        
-=======
-
-# Step2: 辅助函数
-def metric(y_pred, y_true, normalize=True, sample_weight=None):
-    # y_pred: [batch_size*seq_len,]
-    # y_true: [batch_size*seq_len,]
-    return {
-        "accuracy": float(
-            accuracy_score(y_true, y_pred, normalize=normalize, sample_weight=sample_weight)
-        )
-    }
-
-def compute_metrics(preds: np.ndarray, labels: np.ndarray):
-    # preds have the same shape as the labels, after the argmax(-1) has been calculated
-    # by preprocess_logits_for_metrics but we need to shift the labels
-    # preds: [batch_size, seq_len]
-    # labels: [batch_size, seq_len]
-    labels = labels[:, 1:].reshape(-1)
-    preds = preds[:, :-1].reshape(-1)
-    return metric(predictions=preds, references=labels)        
->>>>>>> 5920db5f
  
 def load_tokenizer(modelArguments: ModelArguments,
                    trainingArguments: MyTrainingArguments,
@@ -339,13 +295,10 @@
     else:
         raise ValueError(f"Local Rank: {trainingArguments.local_rank} 请配置分词器名称或路径: tokenizer_name_or_path")
  
-<<<<<<< HEAD
 def ddp_setup():
     init_process_group(backend="nccl", init_method="env://")
     torch.cuda.set_device(int(os.environ["LOCAL_RANK"]))
-    
-=======
->>>>>>> 5920db5f
+
 # Step3: 数据预处理
 def preprocess_dataset(dataArguments: DataArguments,
                        modelArguments: ModelArguments,
@@ -512,18 +465,7 @@
     logger.info(f"Local Rank: {trainingArguments.local_rank} Llama raw vocab size is {model_vocab_size}")
     logger.info(f"Local Rank: {trainingArguments.local_rank} chinese medical tokenizer vocab size is {len(tokenizer)}")
     logger.info(f"Local Rank: {trainingArguments.local_rank} The vocab embedding has been expanded.")
-<<<<<<< HEAD
-=======
-    
-    # 数据并行
-    # model = DDP(module=model.cuda(trainingArguments.local_rank), device_ids=[trainingArguments.local_rank])
-    # model = FSDP(module=model, cpu_offload=CPUOffload(offload_params=True))
-    
-    # 数据并行
-    model = DDP(module=model.cuda(trainingArguments.local_rank), device_ids=[trainingArguments.local_rank])
-    # model = FSDP(module=model, cpu_offload=CPUOffload(offload_params=True))
-    
->>>>>>> 5920db5f
+    
     return model
 
 # Step6: 构建训练器
@@ -570,19 +512,11 @@
         self.trainSampler = trainSampler
         self.compute_metrics = compute_metrics
         # 加载模型
-<<<<<<< HEAD
         self.model = model.to(self.gpu_id)
-=======
-        self.model = model
->>>>>>> 5920db5f
         if os.path.exists(self.snapshot_path):
             self.logger.info(f'Local Rank: {self.gpu_id} start loading snapshot')
             self._load_snapshot(self.snapshot_path)
             self.logger.info(f"Local Rank: {self.gpu_id} Resuming training from snapshot at Epoch {self.epochs_run}")
-<<<<<<< HEAD
-=======
-        self.model = model.to(self.gpu_id)
->>>>>>> 5920db5f
         # 动态参数
         self.num_training_steps = self._get_num_training_steps(trainingArguments.max_steps) # 参数最大更新次数
         self.every_epoch_training_steps = len(self.train_dataloader) // self.gradient_accumulation_steps
@@ -590,18 +524,10 @@
         self.training_params = self._get_training_params()
         self.num_training_params = self._get_num_params(only_trainable=True, exclude_embeddings=False)
         self.total_num_params = self._get_num_params(only_trainable=False, exclude_embeddings=False)
-<<<<<<< HEAD
         self.optimizer, self.scheduler = self._create_optimizer_and_scheduler()
         
         # 数据并行
         self.model = DDP(self.model, device_ids=[self.gpu_id])
-=======
-        
-        # 数据并行
-        self._ddp_setup()
-        self.optimizer, self.scheduler = self._create_optimizer_and_scheduler()
-        self.model = DDP(model, device_ids=[self.gpu_id])
->>>>>>> 5920db5f
         
         import wandb
         self.wandb = wandbArguments
@@ -642,21 +568,13 @@
     
     def train(self):
         if self.gpu_id == 0:
-<<<<<<< HEAD
             percentage = round(self.num_training_params / self.total_num_params * 100, 2)
-=======
-            percentage = round(self.num_training_params / self.total_num_params, 2) * 100
->>>>>>> 5920db5f
             self.logger.info(f'Training parameters number is {self.num_training_params}, Total parameters number is {self.total_num_params}, accounted for {percentage}%')
         torch.cuda.empty_cache()
         self.model.train()
         for epoch in trange(1, math.ceil(self.num_train_epochs+1), desc='Epoch', disable=False):
             self._run_epoch(epoch)
-<<<<<<< HEAD
             if self.gpu_id == 0 and (epoch % self.save_interval_epoch == 0) or (self.steps_update % self.save_steps == 0):
-=======
-            if self.gpu_id == 0 and (epoch % self.save_interval_epoch == 0) or (self.steps_update % self.save_steps) == 0:
->>>>>>> 5920db5f
                 self._save_snapshot(epoch)
             # 达到最大更新步数，退出训练
             if self.steps_update > self.num_training_steps:
@@ -682,7 +600,6 @@
         self.logger.info(f'Local Rank: {self.gpu_id} Evaluate Epoch: {epoch}/{self.num_train_epochs} Step: {self.steps_update} Metric: {metric} Eval Loss: {avg_loss}')
         wandb.log({"eval_loss": avg_loss}, step=self.steps_update)
         wandb.log({"eval_accuracy": metric}, step=self.steps_update)
-<<<<<<< HEAD
     
     def _run_epoch(self, epoch: int):
         self.trainSampler.set_epoch(epoch)
@@ -720,45 +637,6 @@
         torch.nn.utils.clip_grad_norm_([p for n,p in self.training_params], self.max_grad_norm)
         return loss.item()
     
-=======
-    
-    def _run_epoch(self, epoch: int):
-        self.trainSampler.set_epoch(epoch)
-        self.optimizer.zero_grad()
-        # 在梯度累积步数内的损失
-        cur_loss = 0
-        for batch_index, batch in enumerate(self.train_dataloader):
-            loss = self._run_batch(batch)
-            cur_loss += loss
-            # 当经过梯度累积步数个batch后，进行参数更新
-            if (batch_index + 1) % self.gradient_accumulation_steps == 0:
-                self._update_params()
-                cur_loss = 0
-                self.steps_update += 1 # 记录参数更新次数
-                if self.gpu_id == 0:
-                    if self.steps_update % self.logging_steps == 0:
-                        self._log_training_info(epoch, cur_loss)
-                    if self.steps_update % self.eval_steps == 0:
-                        self.evaluate()
-            # 达到最大更新步数，退出训练
-            if self.steps_update > self.num_training_steps:
-                break
-                     
-    def _run_batch(self, batch):
-        batch_input_ids, batch_attention_mask, batch_label = batch
-        outputs = self.model(input_ids=batch_input_ids, attention_mask=batch_attention_mask, labels=batch_label)
-        loss = outputs[0]
-        loss.requires_grad_(True)
-        # 判断是否进行梯度累积，如果进行，则将损失值除以累积步数
-        if self.gradient_accumulation_steps > 0:
-            loss = loss / self.gradient_accumulation_steps
-        # 计算梯度值,并累加梯度
-        loss.backward()
-        # 裁剪梯度
-        torch.nn.utils.clip_grad_norm_([p for n,p in self.training_params], self.max_grad_norm)
-        return loss.item()
-    
->>>>>>> 5920db5f
     def _update_params(self):
         # 执行参数更新
         self.optimizer.step()
@@ -773,11 +651,7 @@
         wandb.log({'training_loss': loss}, step=self.steps_update)
               
     def _load_snapshot(self, snapshot_path: str):
-<<<<<<< HEAD
         loc = f'cuda:{self.gpu_id}'
-=======
-        loc = torch.device('cpu')
->>>>>>> 5920db5f
         snap_shot = torch.load(snapshot_path, map_location=loc)
         self.model.load_state_dict(snap_shot['MODEL_STATE'])
         self.epochs_run = snap_shot['EPOCHS_RUN']
@@ -789,30 +663,18 @@
             "EPOCHS_RUN": epoch,
             "STEP": self.steps_update
         }
-<<<<<<< HEAD
         os.makedirs(self.output_dir, exist_ok=True)
-=======
->>>>>>> 5920db5f
         save_path = os.path.join(self.output_dir, f"pytorch_model_epoch_{epoch}_step_{self.steps_update}.bin")
         torch.save(snapshot, f'{save_path}')
         self.logger.info(f'Local Rank: {self.gpu_id} Epoch {epoch} STEP {self.steps_update}| Training snapshot saved at {save_path}')
     
     def _create_optimizer_and_scheduler(self):
-<<<<<<< HEAD
         optimizer = self._create_optimizer()
         scheduler = self._create_scheduler(optimizer)
         return optimizer, scheduler
     
     def _create_optimizer(self):
         no_decay = ['bias', 'layernorm', 'norm']
-=======
-        optimizer = self.create_optimizer()
-        scheduler = self.create_scheduler(optimizer)
-        return optimizer, scheduler
-    
-    def _create_optimizer(self):
-        no_decay = ['bias', 'LayerNorm.bias', 'LayerNorm.weight']
->>>>>>> 5920db5f
         optimizer_grouped_parameters = [
             {
                 'params': [p for n, p in self.training_params if not any(nd in n for nd in no_decay)],
@@ -838,13 +700,6 @@
             num_training_steps=self.num_training_steps,
         )
         return lr_scheduler
-<<<<<<< HEAD
-=======
-    
-    def _ddp_setup(self):
-        torch.distributed.init_process_group(backend="nccl", init_method="env://")
-        torch.cuda.set_device(self.gpu_id)
->>>>>>> 5920db5f
 
     def _get_num_training_steps(self, max_steps):
         if max_steps > 0:
@@ -906,8 +761,4 @@
                         compute_metrics=compute_metrics,
                         logger=logger)
     trainer.train()
-<<<<<<< HEAD
-    destroy_process_group()
-=======
-    logger.info(f"Rank:{trainingArguments.local_rank} 训练结束!")
->>>>>>> 5920db5f
+    destroy_process_group()